--- conflicted
+++ resolved
@@ -23,13 +23,9 @@
 from torch_scatter import gather_csr
 from torch_sparse import SparseTensor
 
-<<<<<<< HEAD
-from torch_geometric.typing import Adj, ProxyTensor, Size
-=======
 from torch_geometric.nn.aggr import Aggregation, MultiAggregation
 from torch_geometric.nn.resolver import aggregation_resolver as aggr_resolver
 from torch_geometric.typing import Adj, Size
->>>>>>> 79f16986
 
 from .utils.helpers import expand_left
 from .utils.inspector import Inspector, func_body_repr, func_header_repr
@@ -186,12 +182,6 @@
     def __check_input__(self, edge_index, size):
         the_size: List[Optional[int]] = [None, None]
 
-<<<<<<< HEAD
-        if isinstance(edge_index, (Tensor, ProxyTensor)):
-            assert edge_index.dtype == torch.long
-            assert edge_index.dim() == 2
-            assert edge_index.size(0) == 2
-=======
         if isinstance(edge_index, Tensor):
             if not edge_index.dtype == torch.long:
                 raise ValueError(f"Expected 'edge_index' to be of type "
@@ -203,7 +193,6 @@
                 raise ValueError(f"Expected 'edge_index' to have size '2' in "
                                  f"the first dimension (got "
                                  f"'{edge_index.size(0)}')")
->>>>>>> 79f16986
             if size is not None:
                 the_size[0] = size[0]
                 the_size[1] = size[1]
@@ -359,12 +348,7 @@
             update_kwargs = self.inspector.distribute('update', coll_dict)
             out = self.update(out, **update_kwargs)
 
-<<<<<<< HEAD
-        # Otherwise, run both functions in separation.
-        elif isinstance(edge_index, (Tensor, ProxyTensor)) or not self.fuse:
-=======
         else:  # Otherwise, run both functions in separation.
->>>>>>> 79f16986
             if decomposed_layers > 1:
                 user_args = self.__user_args__
                 decomp_args = {a[:-2] for a in user_args if a[-2:] == '_j'}
