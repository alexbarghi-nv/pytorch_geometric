--- conflicted
+++ resolved
@@ -165,16 +165,14 @@
                 '__'.join(key): key
                 for key in self.edge_types
             }
-<<<<<<< HEAD
-            # The custom store must permute the data itself.
-            self.perm_dict = None
-=======
+
             self.row_dict = remap_keys(row_dict, self.to_rel_type)
             self.colptr_dict = remap_keys(colptr_dict, self.to_rel_type)
             self.num_neighbors = remap_keys(self.num_neighbors,
                                             self.to_rel_type)
-            self.perm = perm_dict
->>>>>>> 8e6b3cb7
+
+            # The custom store must permute the data itself.
+            self.perm = None
 
         else:
             raise TypeError(f"'{self.__class__.__name__}'' found invalid "
@@ -220,7 +218,7 @@
                 disjoint,
                 True
             )
-            node, row, col, edge, batch = out + (None, )
+            node, row, col, edge, batch = out
             if disjoint:
                 node = {k: v.t().contiguous() for k, v in node.items()}
                 batch = {k: v[0] for k, v in node.items()}
