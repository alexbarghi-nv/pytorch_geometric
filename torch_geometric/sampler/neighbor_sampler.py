from typing import Any, Dict, Optional, Tuple, Union

import torch

from torch_geometric.data import Data, HeteroData, remote_backend_utils
from torch_geometric.data.feature_store import FeatureStore
from torch_geometric.data.graph_store import GraphStore
from torch_geometric.sampler.base import (
    BaseSampler,
    EdgeSamplerInput,
    HeteroSamplerOutput,
    NodeSamplerInput,
    SamplerOutput,
)
from torch_geometric.sampler.utils import (
    add_negative_samples,
    remap_keys,
    set_node_time_dict,
    to_csc,
    to_hetero_csc,
)
from torch_geometric.typing import EdgeType, NodeType, NumNeighbors, OptTensor

try:
    import pyg_lib  # noqa
    _WITH_PYG_LIB = True
except ImportError:
    _WITH_PYG_LIB = False


class NeighborSampler(BaseSampler):
    r"""An implementation of an in-memory neighbor sampler."""
    def __init__(
        self,
        data: Union[Data, HeteroData, Tuple[FeatureStore, GraphStore]],
        num_neighbors: NumNeighbors,
        replace: bool = False,
        directed: bool = True,
        input_type: Optional[Any] = None,
        time_attr: Optional[str] = None,
        is_sorted: bool = False,
        share_memory: bool = False,
    ):
        self.data_cls = data.__class__ if isinstance(
            data, (Data, HeteroData)) else 'custom'
        self.num_neighbors = num_neighbors
        self.replace = replace
        self.directed = directed
        self.node_time = None
        self.input_type = input_type

        # TODO if self.edge_time is not None and
        # `src` or `dst` nodes don't have time attribute
        # i.e node_time_dict[input_type[0/-1]] doesn't exist
        # set it to largest representable torch.long.

        # Set the number of source and destination nodes if we can, otherwise
        # ignore:
        self.num_src_nodes, self.num_dst_nodes = None, None
        if self.data_cls != 'custom' and issubclass(self.data_cls, Data):
            self.num_src_nodes = self.num_dst_nodes = data.num_nodes
        elif isinstance(self.input_type, tuple):
            if self.data_cls == 'custom':
                out = remote_backend_utils.size(*data, self.input_type)
                self.num_src_nodes, self.num_dst_nodes = out
            else:  # issubclass(self.data_cls, HeteroData):
                self.num_src_nodes = data[self.input_type[0]].num_nodes
                self.num_dst_nodes = data[self.input_type[-1]].num_nodes

        # TODO Unify the following conditionals behind the `FeatureStore`
        # and `GraphStore` API:

        # If we are working with a `Data` object, convert the edge_index to
        # CSC and store it:
        if isinstance(data, Data):
            self.node_time = None
            if time_attr is not None:
                self.node_time = data[time_attr]

            # Convert the graph data into a suitable format for sampling.
            out = to_csc(data, device='cpu', share_memory=share_memory,
                         is_sorted=is_sorted)
            self.colptr, self.row, self.perm = out
            assert isinstance(num_neighbors, (list, tuple))

        # If we are working with a `HeteroData` object, convert each edge
        # type's edge_index to CSC and store it:
        elif isinstance(data, HeteroData):
            self.node_time_dict = None
            if time_attr is not None:
                self.node_time_dict = data.collect(time_attr)

            self.node_types, self.edge_types = data.metadata()
            self._set_num_neighbors_and_num_hops(num_neighbors)

            assert input_type is not None
            self.input_type = input_type

            # Obtain CSC representations for in-memory sampling:
            out = to_hetero_csc(data, device='cpu', share_memory=share_memory,
                                is_sorted=is_sorted)
            colptr_dict, row_dict, perm_dict = out

            # Conversions to/from C++ string type:
            # Since C++ cannot take dictionaries with tuples as key as input,
            # edge type triplets need to be converted into single strings. This
            # is done by maintaining the following mappings:
            self.to_rel_type = {key: '__'.join(key) for key in self.edge_types}
            self.to_edge_type = {
                '__'.join(key): key
                for key in self.edge_types
            }

            self.row_dict = remap_keys(row_dict, self.to_rel_type)
            self.colptr_dict = remap_keys(colptr_dict, self.to_rel_type)
            self.num_neighbors = remap_keys(self.num_neighbors,
                                            self.to_rel_type)
            self.perm = perm_dict

        # If we are working with a `Tuple[FeatureStore, GraphStore]` object,
        # obtain edges from GraphStore and convert them to CSC if necessary,
        # storing the resulting representations:
        elif isinstance(data, tuple):
            # TODO support `FeatureStore` with no edge types (e.g. `Data`)
            feature_store, graph_store = data

            # TODO support `collect` on `FeatureStore`:
            self.node_time_dict = None
            if time_attr is not None:
                # We need to obtain all features with 'attr_name=time_attr'
                # from the feature store and store them in node_time_dict. To
                # do so, we make an explicit feature store GET call here with
                # the relevant 'TensorAttr's
                time_attrs = [
                    attr for attr in feature_store.get_all_tensor_attrs()
                    if attr.attr_name == time_attr
                ]
                for attr in time_attrs:
                    attr.index = None
                time_tensors = feature_store.multi_get_tensor(time_attrs)
                self.node_time_dict = {
                    time_attr.group_name: time_tensor
                    for time_attr, time_tensor in zip(time_attrs, time_tensors)
                }

            # Obtain all node and edge metadata:
            node_attrs = feature_store.get_all_tensor_attrs()
            edge_attrs = graph_store.get_all_edge_attrs()

            self.node_types = list(
                set(node_attr.group_name for node_attr in node_attrs))
            self.edge_types = list(
                set(edge_attr.edge_type for edge_attr in edge_attrs))

            self._set_num_neighbors_and_num_hops(num_neighbors)

            assert input_type is not None
            self.input_type = input_type

            self.feature_store = feature_store
            self.graph_store = graph_store

            self.to_rel_type = {key: '__'.join(key) for key in self.edge_types}
            self.to_edge_type = {
                '__'.join(key): key
                for key in self.edge_types
            }

            self.num_neighbors = remap_keys(self.num_neighbors,
                                            self.to_rel_type)
<<<<<<< HEAD

            # The custom store must permute the data itself.
            self.perm = None
=======
            self.perm = perm_dict
>>>>>>> d8d06e1b

        else:
            raise TypeError(f"'{self.__class__.__name__}'' found invalid "
                            f"type: '{type(data)}'")

    def _set_num_neighbors_and_num_hops(self, num_neighbors):
        if isinstance(num_neighbors, (list, tuple)):
            num_neighbors = {key: num_neighbors for key in self.edge_types}
        assert isinstance(num_neighbors, dict)
        self.num_neighbors = num_neighbors

        # Add at least one element to the list to ensure `max` is well-defined
        self.num_hops = max([0] + [len(v) for v in num_neighbors.values()])

        for key, value in self.num_neighbors.items():
            if len(value) != self.num_hops:
                raise ValueError(f"Expected the edge type {key} to have "
                                 f"{self.num_hops} entries (got {len(value)})")

    def _sample(
        self,
        seed: Union[torch.Tensor, Dict[NodeType, torch.Tensor]],
        **kwargs,
    ) -> Union[SamplerOutput, HeteroSamplerOutput]:
        r"""Implements neighbor sampling by calling :obj:`pyg-lib` or
        :obj:`torch-sparse` sampling routines, conditional on the type of
        :obj:`data` object.

        Note that the 'metadata' field of the output is not filled; it is the
        job of the caller to appropriately fill out this field for downstream
        loaders."""

        # TODO(manan): remote backends only support heterogeneous graphs for
        # now:
        if self.data_cls == 'custom':
            # TODO (matthias) Add `disjoint` option to `NeighborSampler`
            # TODO (matthias) `return_edge_id` if edge features present
            disjoint = self.node_time_dict is not None
            out = self.graph_store.hetero_neighbor_sample(
                self.node_types,
                self.edge_types,
                seed,
                self.num_neighbors,
                self.num_hops,
                kwargs.get('node_time_dict', self.node_time_dict),
                self.replace,
                self.directed,
                disjoint,
                True # return_edge_id
            )
            node, row, col, edge, batch = out
            
            return HeteroSamplerOutput(
                node=node,
                row=remap_keys(row, self.to_edge_type),
                col=remap_keys(col, self.to_edge_type),
                edge=remap_keys(edge, self.to_edge_type),
                batch=batch,
            )

        elif issubclass(self.data_cls, HeteroData):
            if _WITH_PYG_LIB:
                # TODO (matthias) Add `disjoint` option to `NeighborSampler`
                # TODO (matthias) `return_edge_id` if edge features present
                disjoint = self.node_time_dict is not None
                out = torch.ops.pyg.hetero_neighbor_sample_cpu(
                    self.node_types,
                    self.edge_types,
                    self.colptr_dict,
                    self.row_dict,
                    seed,  # seed_dict
                    self.num_neighbors,
                    kwargs.get('node_time_dict', self.node_time_dict),
                    True,  # csc
                    self.replace,
                    self.directed,
                    disjoint,
                    True,  # return_edge_id
                )
                row, col, node, edge, batch = out + (None, )
                if disjoint:
                    node = {k: v.t().contiguous() for k, v in node.items()}
                    batch = {k: v[0] for k, v in node.items()}
                    node = {k: v[1] for k, v in node.items()}

            else:
                if self.node_time_dict is None:
                    out = torch.ops.torch_sparse.hetero_neighbor_sample(
                        self.node_types,
                        self.edge_types,
                        self.colptr_dict,
                        self.row_dict,
                        seed,  # seed_dict
                        self.num_neighbors,
                        self.num_hops,
                        self.replace,
                        self.directed,
                    )
                else:
                    fn = torch.ops.torch_sparse.hetero_temporal_neighbor_sample
                    out = fn(
                        self.node_types,
                        self.edge_types,
                        self.colptr_dict,
                        self.row_dict,
                        seed,  # seed_dict
                        self.num_neighbors,
                        kwargs.get('node_time_dict', self.node_time_dict),
                        self.num_hops,
                        self.replace,
                        self.directed,
                    )
                node, row, col, edge, batch = out + (None, )

            return HeteroSamplerOutput(
                node=node,
                row=remap_keys(row, self.to_edge_type),
                col=remap_keys(col, self.to_edge_type),
                edge=remap_keys(edge, self.to_edge_type),
                batch=batch,
            )

        if issubclass(self.data_cls, Data):
            if _WITH_PYG_LIB:
                # TODO (matthias) Add `disjoint` option to `NeighborSampler`
                # TODO (matthias) `return_edge_id` if edge features present
                disjoint = self.node_time is not None
                out = torch.ops.pyg.neighbor_sample(
                    self.colptr,
                    self.row,
                    seed,  # seed
                    self.num_neighbors,
                    kwargs.get('node_time', self.node_time),
                    True,  # csc
                    self.replace,
                    self.directed,
                    disjoint,
                    True,  # return_edge_id
                )
                row, col, node, edge, batch = out + (None, )
                if disjoint:
                    batch, node = node.t().contiguous()

            else:
                if self.node_time is not None:
                    raise ValueError("'time_attr' not supported for "
                                     "neighbor sampling via 'torch-sparse'")
                out = torch.ops.torch_sparse.neighbor_sample(
                    self.colptr,
                    self.row,
                    seed,  # seed
                    self.num_neighbors,
                    self.replace,
                    self.directed,
                )
                node, row, col, edge, batch = out + (None, )

            return SamplerOutput(
                node=node,
                row=row,
                col=col,
                edge=edge,
                batch=batch,
            )

        raise TypeError(f"'{self.__class__.__name__}'' found invalid "
                        f"type: '{self.data_cls}'")

    # Node-based sampling #####################################################

    def sample_from_nodes(
        self,
        index: NodeSamplerInput,
        **kwargs,
    ) -> Union[SamplerOutput, HeteroSamplerOutput]:
        r"""Samples from the nodes specified in 'index', using pyg-lib or
        torch-sparse sampling routines that store the graph in memory."""
        if isinstance(index, (list, tuple)):
            index = torch.tensor(index)

        # Tuple[FeatureStore, GraphStore] currently only supports heterogeneous
        # sampling:
        if self.data_cls == 'custom' or issubclass(self.data_cls, HeteroData):
            output = self._sample(seed={self.input_type: index})
            output.metadata = index.numel()

        elif issubclass(self.data_cls, Data):
            output = self._sample(seed=index)
            output.metadata = index.numel()

        else:
            raise TypeError(f"'{self.__class__.__name__}'' found invalid "
                            f"type: '{self.data_cls}'")

        return output

    # Edge-based sampling #####################################################

    def sample_from_edges(
        self,
        index: EdgeSamplerInput,
        **kwargs,
    ) -> Union[SamplerOutput, HeteroSamplerOutput]:
        r"""Samples from the edges specified in 'index', using pyg-lib or
        torch-sparse sampling routines that store the graph in memory."""
        negative_sampling_ratio = kwargs.get('negative_sampling_ratio', 0.0)
        query = [torch.stack(s, dim=0) for s in zip(*index)]
        edge_label_index = torch.stack(query[:2], dim=0)
        edge_label = query[2]
        edge_label_time = query[3] if len(query) == 4 else None

        out = add_negative_samples(edge_label_index, edge_label,
                                   edge_label_time, self.num_src_nodes,
                                   self.num_dst_nodes, negative_sampling_ratio)
        edge_label_index, edge_label, edge_label_time = out

        orig_edge_label_index = edge_label_index
        if (self.data_cls == 'custom'
                or issubclass(self.data_cls, HeteroData)):
            if self.input_type[0] != self.input_type[-1]:
                query_src = edge_label_index[0]
                query_src, reverse_src = query_src.unique(return_inverse=True)
                query_dst = edge_label_index[1]
                query_dst, reverse_dst = query_dst.unique(return_inverse=True)
                edge_label_index = torch.stack([reverse_src, reverse_dst], 0)
                query_node_dict = {
                    self.input_type[0]: query_src,
                    self.input_type[-1]: query_dst,
                }
            else:  # Merge both source and destination node indices:
                query_nodes = edge_label_index.view(-1)
                query_nodes, reverse = query_nodes.unique(return_inverse=True)
                edge_label_index = reverse.view(2, -1)
                query_node_dict = {self.input_type[0]: query_nodes}

            node_time_dict = self.node_time_dict
            if edge_label_time is not None:
                node_time_dict = set_node_time_dict(
                    node_time_dict, self.input_type, orig_edge_label_index,
                    edge_label_time, self.num_src_nodes, self.num_dst_nodes)

            output = self._sample(seed=query_node_dict,
                                  node_time_dict=node_time_dict)
            output.metadata = (edge_label_index, edge_label, edge_label_time)

        elif issubclass(self.data_cls, Data):
            query_nodes = edge_label_index.view(-1)
            query_nodes, reverse = query_nodes.unique(return_inverse=True)
            edge_label_index = reverse.view(2, -1)

            output = self._sample(seed=query_nodes)
            output.metadata = (edge_label_index, edge_label)

        else:
            raise TypeError(f"'{self.__class__.__name__}'' found invalid "
                            f"type: '{self.data_cls}'")

        return output

    # Other Utilities #########################################################

    @property
    def edge_permutation(self) -> Union[OptTensor, Dict[EdgeType, OptTensor]]:
        return self.perm<|MERGE_RESOLUTION|>--- conflicted
+++ resolved
@@ -168,13 +168,9 @@
 
             self.num_neighbors = remap_keys(self.num_neighbors,
                                             self.to_rel_type)
-<<<<<<< HEAD
 
             # The custom store must permute the data itself.
             self.perm = None
-=======
-            self.perm = perm_dict
->>>>>>> d8d06e1b
 
         else:
             raise TypeError(f"'{self.__class__.__name__}'' found invalid "
