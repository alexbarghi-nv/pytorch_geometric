--- conflicted
+++ resolved
@@ -6,14 +6,6 @@
 from torch_geometric.loader.link_loader import LinkLoader
 from torch_geometric.loader.utils import get_edge_label_index
 from torch_geometric.sampler import NeighborSampler
-<<<<<<< HEAD
-from torch_geometric.sampler.base import (
-    EdgeSamplerInput,
-    HeteroSamplerOutput,
-    SamplerOutput,
-)
-=======
->>>>>>> d8d06e1b
 from torch_geometric.typing import InputEdges, NumNeighbors, OptTensor
 
 
@@ -164,41 +156,6 @@
         neighbor_sampler: Optional[NeighborSampler] = None,
         **kwargs,
     ):
-<<<<<<< HEAD
-        # Remove for PyTorch Lightning:
-        if 'dataset' in kwargs:
-            del kwargs['dataset']
-        if 'collate_fn' in kwargs:
-            del kwargs['collate_fn']
-
-        self.data = data
-
-        # Save for PyTorch Lightning < 1.6:
-        self.num_neighbors = num_neighbors
-        self.edge_label = edge_label
-        self.edge_label_index = edge_label_index
-        self.edge_label_time = edge_label_time
-        self.replace = replace
-        self.directed = directed
-        self.neg_sampling_ratio = neg_sampling_ratio
-        self.transform = transform
-        self.filter_per_worker = filter_per_worker
-        self.neighbor_sampler = neighbor_sampler
-        self.neg_sampling_ratio = neg_sampling_ratio
-
-        # Get input edge type:
-        edge_type, edge_label_index = get_edge_label_index(
-            data, edge_label_index)
-        if edge_label is None:
-            edge_label = torch.zeros(edge_label_index.size(1),
-                                     device=edge_label_index.device)
-        self.input_type = edge_type
-
-        if (edge_label_time is None) != (time_attr is None):
-            raise ValueError("`edge_label_time` is specified but `time_attr` "
-                             "is `None` or vice-versa. Both arguments need to "
-                             "be specified for temporal sampling")
-=======
         # Get input type:
         # TODO(manan): this computation is required twice, once here and once
         # in LinkLoader:
@@ -214,7 +171,6 @@
                 f"'edge_label_time' was "
                 f"{'set' if has_edge_label_time else 'not set'}. Please "
                 f"resolve these conflicting arguments.")
->>>>>>> d8d06e1b
 
         if neighbor_sampler is None:
             neighbor_sampler = NeighborSampler(
@@ -222,156 +178,13 @@
                 num_neighbors=num_neighbors,
                 replace=replace,
                 directed=directed,
-<<<<<<< HEAD
-                input_type=self.input_type,
-                is_sorted=is_sorted,
-=======
                 input_type=edge_type,
->>>>>>> d8d06e1b
                 time_attr=time_attr,
                 is_sorted=is_sorted,
                 share_memory=kwargs.get('num_workers', 0) > 0,
             )
 
         super().__init__(
-<<<<<<< HEAD
-            Dataset(edge_label_index, edge_label, edge_label_time),
-            collate_fn=self.collate_fn, **kwargs)
-
-    def filter_fn(
-        self,
-        out: Union[SamplerOutput, HeteroSamplerOutput],
-    ) -> Union[Data, HeteroData]:
-        if isinstance(out, SamplerOutput):
-            edge_label_index, edge_label = out.metadata
-            data = filter_data(self.data, out.node, out.row, out.col, out.edge,
-                               self.neighbor_sampler.edge_permutation)
-            data.edge_label_index = edge_label_index
-            data.edge_label = edge_label
-
-        elif isinstance(out, HeteroSamplerOutput):
-            edge_label_index, edge_label, edge_label_time = out.metadata
-            if isinstance(self.data, HeteroData):
-                data = filter_hetero_data(
-                    self.data, out.node, out.row, out.col, out.edge,
-                    self.neighbor_sampler.edge_permutation)
-            else:  # Tuple[FeatureStore, GraphStore]
-                data = filter_custom_store(*self.data, out.node, out.row,
-                                           out.col, out.edge)
-
-            edge_type = self.input_type
-            data[edge_type].edge_label_index = edge_label_index
-            data[edge_type].edge_label = edge_label
-            if edge_label_time is not None:
-                data[edge_type].edge_label_time = edge_label_time
-
-        else:
-            raise TypeError(f"'{self.__class__.__name__}'' found invalid "
-                            f"type: '{type(out)}'")
-
-        return data if self.transform is None else self.transform(data)
-
-    def collate_fn(self, index: EdgeSamplerInput) -> Any:
-        out = self.neighbor_sampler.sample_from_edges(
-            index,
-            negative_sampling_ratio=self.neg_sampling_ratio,
-        )
-        if self.filter_per_worker:
-            # We execute `filter_fn` in the worker process.
-            out = self.filter_fn(out)
-        return out
-
-    def _get_iterator(self) -> Iterator:
-        if self.filter_per_worker:
-            return super()._get_iterator()
-        # We execute `filter_fn` in the main process.
-        return DataLoaderIterator(super()._get_iterator(), self.filter_fn)
-
-    def __repr__(self) -> str:
-        return f'{self.__class__.__name__}()'
-
-
-###############################################################################
-
-
-class Dataset(torch.utils.data.Dataset):
-    def __init__(self, edge_label_index: Tensor, edge_label: Tensor,
-                 edge_label_time: OptTensor = None):
-        self.edge_label_index = edge_label_index
-        self.edge_label = edge_label
-        self.edge_label_time = edge_label_time
-
-    def __getitem__(self, idx: int) -> Tuple[int]:
-        if self.edge_label_time is None:
-            return (
-                self.edge_label_index[0, idx],
-                self.edge_label_index[1, idx],
-                self.edge_label[idx],
-            )
-        else:
-            return (
-                self.edge_label_index[0, idx],
-                self.edge_label_index[1, idx],
-                self.edge_label[idx],
-                self.edge_label_time[idx],
-            )
-
-    def __len__(self) -> int:
-        return self.edge_label_index.size(1)
-
-
-def get_edge_label_index(
-    data: Union[Data, HeteroData, Tuple[FeatureStore, GraphStore]],
-    edge_label_index: InputEdges,
-) -> Tuple[Optional[str], Tensor]:
-    edge_type = None
-    if isinstance(data, Data):
-        if edge_label_index is None:
-            return None, data.edge_index
-        return None, edge_label_index
-
-    assert edge_label_index is not None
-    assert isinstance(edge_label_index, (list, tuple))
-
-    if isinstance(data, HeteroData):
-        if isinstance(edge_label_index[0], str):
-            edge_type = edge_label_index
-            edge_type = data._to_canonical(*edge_type)
-            assert edge_type in data.edge_types
-            return edge_type, data[edge_type].edge_index
-
-        assert len(edge_label_index) == 2
-
-        edge_type, edge_label_index = edge_label_index
-        edge_type = data._to_canonical(*edge_type)
-
-        if edge_label_index is None:
-            return edge_type, data[edge_type].edge_index
-
-        return edge_type, edge_label_index
-
-    else:  # Tuple[FeatureStore, GraphStore]
-        _, graph_store = data
-
-        # Need the edge index in COO for LinkNeighborLoader:
-        def _get_edge_index(edge_type):
-            row_dict, col_dict, _ = graph_store.coo([edge_type])
-            row = list(row_dict.values())[0]
-            col = list(col_dict.values())[0]
-            return torch.stack((row, col), dim=0)
-
-        if isinstance(edge_label_index[0], str):
-            edge_type = edge_label_index
-            return edge_type, _get_edge_index(edge_type)
-
-        assert len(edge_label_index) == 2
-        edge_type, edge_label_index = edge_label_index
-
-        if edge_label_index is None:
-            return edge_type, _get_edge_index(edge_type)
-
-        return edge_type, edge_label_index
-=======
             data=data,
             link_sampler=neighbor_sampler,
             edge_label_index=edge_label_index,
@@ -381,5 +194,4 @@
             transform=transform,
             filter_per_worker=filter_per_worker,
             **kwargs,
-        )
->>>>>>> d8d06e1b
+        )